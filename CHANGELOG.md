    Before 0.5.0: Did not have the Changelog here.
    0.5.0: API Updates and better dataframe filtering
        0.5.1: Implement new system information (pypi tags, this changelog)
        0.5.2: Returning support to Python 3.8+ (type hinting)
        0.5.3: Patching conversion bugs
        0.5.4: Parametrize number of cpus for testing
    0.6.0: Extractor improvements, ODB interface tools (iteration, receiving ODB data), re-implementation of basic 3D plots over time (including melt-pool plots). Created two-dimensional plotting capabilities
        0.6.1: Update notices if pyvista isn't installed
        0.6.2: Improve data extraction for plotting. Ensure that plotting doesn't fork-bomb
        0.6.3: Actually filtering 3D plots.
        0.6.4: Fixing Python2 Error Reporting
        0.6.5: Fixing Python2 Error Reporting in more places
        0.6.6: Fixing conversion problems
        0.6.7: Implementing tools for .odbs with coords in only some steps or tools for frame steps with different sizes
    0.7.0: Improve user settings, parameterization, metadata. Let users select plotting colors, keep metadata of nodesets or spatial, thermal, temporal bounds within the .hdf5. Reqwrite CLI to use Python's cmd module and pyreadline/GNU readline.
        0.7.1: Data Output fixes, sane defaults, fixing typos, improved plotting, including 2D and better regard to time ranges.
    0.8.0: Updates to how coordinates are stored in .hdf5 files.
        0.8.1: Updating color backgrounds for 3D images

    1.0.0: Minor bugfixes for release aloginside publication, in addition to rudimentary documentation and corresponding .odb files in this git repository
<<<<<<< HEAD
        1.0.1: Fixing a very tiny bug with populating the default config file with the CLI.
=======
        1.0.1: Minor bugfix when populating default config fil
>>>>>>> c30a530f
        1.0.2: Implementing default plotting views and non-interactive plotting

    Upcoming:
        Mechanical/coordinate data in future odbp data
        Improved pyvista functionality, such as .gif .stl or .vtk outputs, etc.<|MERGE_RESOLUTION|>--- conflicted
+++ resolved
@@ -18,11 +18,7 @@
         0.8.1: Updating color backgrounds for 3D images
 
     1.0.0: Minor bugfixes for release aloginside publication, in addition to rudimentary documentation and corresponding .odb files in this git repository
-<<<<<<< HEAD
-        1.0.1: Fixing a very tiny bug with populating the default config file with the CLI.
-=======
-        1.0.1: Minor bugfix when populating default config fil
->>>>>>> c30a530f
+        1.0.1: Minor bugfix when populating default config file
         1.0.2: Implementing default plotting views and non-interactive plotting
 
     Upcoming:
