from .odb import Odb
<<<<<<< HEAD
<<<<<<< fb54c9f47bc609621b7a607235fa678dfc265215
from .odb_visualizer import OdbVisualizer
__version__ = "0.6.7"
=======
__version__ = "0.7.0"
>>>>>>> Starting 0.7.0
=======
__version__ = "0.7.0"
>>>>>>> 01776dbd
<|MERGE_RESOLUTION|>--- conflicted
+++ resolved
@@ -1,11 +1,2 @@
 from .odb import Odb
-<<<<<<< HEAD
-<<<<<<< fb54c9f47bc609621b7a607235fa678dfc265215
-from .odb_visualizer import OdbVisualizer
-__version__ = "0.6.7"
-=======
-__version__ = "0.7.0"
->>>>>>> Starting 0.7.0
-=======
-__version__ = "0.7.0"
->>>>>>> 01776dbd
+__version__ = "0.7.0"