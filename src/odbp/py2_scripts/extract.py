--- conflicted
+++ resolved
@@ -17,7 +17,6 @@
 import numpy as np
 from odbAccess import openOdb
 
-<<<<<<< HEAD
 
 def main():
     input_args = "input args"
@@ -161,145 +160,6 @@
 
     finally:
         save_file.close()
-=======
-
-def main():
-    input_args = "input args"
-    parser = argparse.ArgumentParser()
-    parser.add_argument(input_args, nargs="*")
-    odb_path, save_path = vars(parser.parse_args())[input_args]
-
-    input_file = open(save_path, "rb")
-    input_dict = pickle.load(input_file)
-    input_file.close()
-    old_parts = input_dict["parts"]
-    old_nodesets = input_dict["nodesets"]
-    old_nodes = input_dict["nodes"]
-
-    if old_parts is not None:
-        parts = list()
-        for p in old_parts:
-            parts.append(str(p))
-    else:
-        parts = old_parts
-
-    if old_nodesets is not None:
-        nodesets = list()
-        for n in old_nodesets:
-            nodesets.append(str(n))
-    else:
-        nodesets = old_nodesets
-
-    if old_nodes is not None:
-        nodes = dict()
-        for k, v in old_nodes:
-            nodes[str(k)] = int(v)
-    else:
-        nodes = old_nodes
-
-    extract(odb_path, save_path, parts, nodesets, nodes)
-
-
-def extract(odb_path, save_path, parts=None, nodesets=None, nodes=None):
-    odb = openOdb(odb_path, readOnly=True)
-    steps = odb.steps
-    root_assembly = odb.rootAssembly
-    instances = root_assembly.instances
-
-    final_record = dict()
-    if parts is not None:
-        parts_to_values = dict()
-        nodesets_to_values = dict()
-
-        # If nodes is not none, it should be a dictionary
-        # of str: list[int]
-        if nodes is not None:
-            for key, val in nodes:
-                root_assembly.NodeSetFromNodeLabels(name=key, nodeLabels=(val,))
-
-        if nodesets is None:
-            nodesets = dict()
-            for part in parts:
-                parts_to_values[part] = instances[part]
-                nodesets_to_values[part] = parts_to_values[part].nodeSets
-                nodesets[part] = nodesets_to_values[part].keys()
-
-        elif isinstance(nodesets, list):
-            new_nodesets_dict = dict()
-            for part in parts:
-                new_nodesets = list()
-                for n in nodesets:
-                    parts_to_values[part] = instances[part]
-                    nodesets_to_values[part] = parts_to_values[part].nodeSets
-                    if n in nodesets_to_values[part].keys():
-                        new_nodesets.append(n)
-                new_nodesets_dict[part] = new_nodesets
-            nodesets = new_nodesets_dict
-
-        for part in parts:
-            final_record[part] = dict()
-            print("Extracting for Part {}".format(part))
-            for step_key in steps.keys():
-                print("\tExtracting for Step {}".format(steps[step_key].name))
-                final_record[part][step_key] = dict()
-                final_record[part][step_key]["time"] = list()
-                ## Building in time output 
-                step_start_time = steps[step_key].totalTime # time till the 'Step-1'
-                for frame in steps[step_key].frames:
-                    current_time = step_start_time + frame.frameValue
-                    print("\t\tExtracting for Time {}".format(current_time))
-                    selected_temp_results = frame.fieldOutputs["NT11"]
-                    final_record[part][step_key]["time"].append(current_time)
-                    for nodeset in nodesets[part]:
-                        final_record[part][step_key][nodeset] = {
-                                "max": list(),
-                                "avg": list(),
-                                "min": list(),
-                                }
-                        region = nodesets_to_values[part][nodeset]
-                        temp_subset = selected_temp_results.getSubset(region = region)
-                        temp = np.copy(temp_subset.bulkDataBlocks[0].data).astype("float64")
-                        temp[temp == 0] = np.nan
-                        temp[temp == 300] = np.nan
-                        updated_temp = temp[~np.isnan(temp)]
-
-                        final_record[part][step_key][nodeset]["max"].append(np.max(updated_temp) if len(updated_temp) > 0 else np.nan)
-                        final_record[part][step_key][nodeset]["avg"].append(np.mean(updated_temp) if len(updated_temp) > 0 else np.nan)
-                        final_record[part][step_key][nodeset]["min"].append(np.min(updated_temp) if len(updated_temp) > 0 else np.nan)
-
-    else:
-        for step_key in steps.keys():
-            print("Extracting for Step {}".format(steps[step_key].name))
-            final_record[step_key] = dict()
-            final_record[step_key]["time"] = list()
-            step_start_time = steps[step_key].totalTime
-            for frame in steps[step_key].frames:
-                current_time = step_start_time + frame.frameValue
-                print("\t\tExtracting for Time {}".format(current_time))
-                final_record[step_key]["time"].append(current_time)
-                selected_temp_results = frame.fieldOutputs["NT11"]
-                final_record[step_key]["ALL NODES"] = {
-                    "max": list(),
-                    "avg": list(),
-                    "min": list(),
-                }
-                region = root_assembly.nodeSets["ALL NODES"]
-                temp_subset = selected_temp_results.getSubset(region=region)
-                temp = np.copy(temp_subset.bulkDataBlocks[0].data).astype("float64")
-                temp[temp == 0] = np.nan
-                temp[temp == 300] = np.nan
-                updated_temp = temp[~np.isnan(temp)]
-
-                final_record[part][step_key]["ALL NODES"]["max"].append(np.max(updated_temp) if len(updated_temp) > 0 else np.nan)
-                final_record[part][step_key]["ALL NODES"]["avg"].append(np.mean(updated_temp) if len(updated_temp) > 0 else np.nan)
-                final_record[part][step_key]["ALL NODES"]["min"].append(np.min(updated_temp) if len(updated_temp) > 0 else np.nan)
-
-    odb.close()
-
-    save_file = open(save_path, "wb")
-    pickle.dump(final_record, save_file, protocol=2)
-    save_file.close()
->>>>>>> e5096a3e
 
  
 if __name__ == "__main__":
