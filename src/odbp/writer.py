#!/usr/bin/env python3

"""
ODBPlotter npz_to_hdf.py
ODBPlotter
https://www.github.com/Computational-Mechanics-Materials-Lab/ODBPlotter
MIT License (c) 2023

This file exposes the npz_to_hdf() method, used to translate a hierarchical
directory of .npz files into a .hdf5 file.

The inputs must be:
    A Pathlike for the directory of the source files
    A Pathlike of the resulting output .hdf5 file

Originally written by CMML Member CJ Nguyen
"""


import h5py
import pathlib
import warnings
import numpy as np
from .types import (
    NodeType,
    NDArrayType,
    NPZFileType,
    H5PYFileType,
)


<<<<<<< HEAD
def convert_npz_to_h5(
    h5_path: pathlib.Path,
=======
def convert_npz_to_hdf(
    hdf_path: pathlib.Path,
>>>>>>> 6fef6c03
    npz_dir: pathlib.Path = pathlib.Path("tmp_npz"),
    temp_low: float | None = None,
    temp_high: float | None = None,
    time_step: int = 1,
    nodesets: list[str] | None = None,
    nodes: NodeType | None = None,
    parts: list[str] | None = None,
    steps: list[str] | None = None,
    coord_key: str = "COORD",
    target_outputs: list[str] | None = None,
    output_mapping: dict | None = None,
<<<<<<< HEAD
    odb_path: pathlib.Path | None = None,
=======
    odb_path: str | None = None,
>>>>>>> 6fef6c03
) -> None:
    # Format of the npz_dir:
    # node_coords.npz (locations per node)
    # step_frame_times/<step>.npz (times per step)
    # temps/<step>/<frame>.npz (temperatures per node per frame)
    # All of these must exist (error if they do not)
    # They're the only things we care about

    h5_path = pathlib.Path(h5_path)
    npz_dir = pathlib.Path(npz_dir)

    data_dir: pathlib.Path = npz_dir / pathlib.Path("data")

    data: dict[str, dict[int, dict[str, NDArrayType | dict[str, NDArrayType]]]] = {}
<<<<<<< HEAD
    step_dir: pathlib.Path
    for step_dir in data_dir.iterdir():
        step_key: str = step_dir.stem
        data[step_key] = {}
        file: pathlib.Path
        for file in step_dir.iterdir():
=======
    step: pathlib.Path
    for step in data_dir.iterdir():
        step_key: str = step.stem
        data[step_key] = {}
        file: pathlib.Path
        for file in step.iterdir():
>>>>>>> 6fef6c03
            data_parts: list[str] = file.stem.split("_")
            data_type: str = data_parts.pop(0)
            frame_str: str = data_parts.pop(-1)
            component_label: str | None = None
<<<<<<< HEAD
            frame_val: int = int(frame_str)
            if frame_val not in data[step_key]:
                data[step_key][frame_val] = {}
=======
            frame: int = int(frame_str)
            if frame not in data[step_key]:
                data[step_key][frame] = {}
>>>>>>> 6fef6c03
            if len(data_parts) > 0:
                # TODO What if this length is > 1
                if len(data_parts) != 1:
                    raise RuntimeError("NOT SURE HOW TO FIX THIS YET!!!")
                else:
                    component_label = data_parts[0]

<<<<<<< HEAD
            data_file: NPZFileType
            if component_label is not None:
                if data_type not in data[step_key][frame_val].keys():
                    data[step_key][frame_val][data_type] = {}

                with warnings.catch_warnings():
                    warnings.filterwarnings("ignore", category=UserWarning, append=True)
                    with np.load(file) as data_file:
                        data[step_key][frame_val][data_type][component_label] = (
                            np.vstack(data_file[data_file.files[0]])
=======
            if component_label is not None:
                if data_type not in data[step_key][frame].keys():
                    data[step_key][frame][data_type] = {}

                with warnings.catch_warnings():
                    warnings.filterwarnings("ignore", category=UserWarning, append=1)
                    data_file: NPZFileType
                    with np.load(file) as data_file:
                        data[step_key][frame][data_type][component_label] = np.vstack(
                            data_file[data_file.files[0]]
>>>>>>> 6fef6c03
                        )

            else:
                with warnings.catch_warnings():
<<<<<<< HEAD
                    warnings.filterwarnings("ignore", category=UserWarning, append=True)
                    with np.load(file) as data_file:
                        data[step_key][frame_val][data_type] = np.vstack(
=======
                    warnings.filterwarnings("ignore", category=UserWarning, append=1)
                    data_file: NPZFileType
                    with np.load(file) as data_file:
                        data[step_key][frame][data_type] = np.vstack(
>>>>>>> 6fef6c03
                            data_file[data_file.files[0]]
                        )

    step: str
    step_dict: dict[int, dict[str, NDArrayType | dict[str, NDArrayType]]]
    for step, step_dict in data.items():
        frame: int
        frame_dict: dict[str, NDArrayType | dict[str, NDArrayType]]
        for frame, frame_dict in step_dict.items():
            to_remove: list[str] = []
            to_add: list[dict[str, NDArrayType]] = []
            output: str
            output_obj: NDArrayType | dict[str, NDArrayType]
            for output, output_obj in frame_dict.items():
                if isinstance(output_obj, dict):
                    to_remove.append(output)
                    spec_output: str
<<<<<<< HEAD
                    spec_output_obj: NDArrayType
=======
                    spec_output: NDArrayType
>>>>>>> 6fef6c03
                    for spec_output, spec_output_obj in output_obj.items():
                        if not isinstance(spec_output_obj, np.ndarray):
                            raise RuntimeError("NOT SURE HOW TO FIX THIS YET!!!")
                        to_add.append({spec_output: spec_output_obj})

            add_dict: dict[str, NDArrayType]
            for add_dict in to_add:
                k: str
                v: NDArrayType
                for k, v in add_dict.items():
                    frame_dict[k] = v

            remove_key: str
            for remove_key in to_remove:
                del frame_dict[remove_key]

    if output_mapping is None:
        output_mapping = {}

    hdf5_file: H5PYFileType
<<<<<<< HEAD
    with h5py.File(h5_path, "w") as hdf5_file:
        total_name: str = h5_path.stem
        data_step: str
        for data_step in data:
            data_frame_dict: dict[int, dict[str, NDArrayType]]
            for data_frame_dict in data[data_step].items():
                data_frame: int
                data_type_dict: dict[str, NDArrayType]
                data_frame, data_type_dict = data_frame_dict

                frame_time: NDArrayType = data_type_dict.pop("Time")
                target_len: int = len(list(data_type_dict.values())[0])
                column_headers: list[str] = [
                    "Node Label",
                    "Time",
                ]
=======
    with h5py.File(hdf_path, "w") as hdf5_file:
        total_name: str = hdf_path.stem
        step: str
        for step in data:
            frame_dict : dict[int, dict[str, NDArrayType]]
            for frame_dict in data[step].items():
                frame: int
                data_type_dict: dict[str, NDArrayType]
                frame, data_type_dict = frame_dict

                frame_time: NDArrayType = data_type_dict.pop("Time")
                target_len: int = len(list(data_type_dict.values())[0])
                column_headers: list[str] = ["Node Label", "Time",]
>>>>>>> 6fef6c03
                column_headers += list(data_type_dict.keys())
                column_headers = [output_mapping.get(c, c) for c in column_headers]
                column_dtypes: np.dtype = np.dtype(
                    {
                        "names": column_headers,
                        "formats": [np.float64 for _ in column_headers],
                    }
                )
                total_data: NDArrayType = np.hstack(
                    (
                        np.vstack(np.arange(1, target_len + 1, 1)),
                        np.vstack(np.full((target_len), frame_time)),
                        *list(data_type_dict.values())
                    )
                )
<<<<<<< HEAD
                total_rec: np.rec = np.rec.fromarrays(total_data.T, dtype=column_dtypes)
=======
                total_rec: np.rec = np.rec.fromarrays(
                    total_data.T, dtype=column_dtypes
                )
>>>>>>> 6fef6c03
                hdf5_file.create_dataset(
                    f"{total_name}/{data_step}/{data_frame}",
                    data=total_rec,
                    compression="gzip",
                    compression_opts=9,
                )

<<<<<<< HEAD
        # TODO!!!
=======
>>>>>>> 6fef6c03
        if temp_low is not None:
            hdf5_file[total_name].attrs["temp_low"] = temp_low
        if temp_high is not None:
            hdf5_file[total_name].attrs["temp_high"] = temp_high
        if time_step is not None:
            hdf5_file[total_name].attrs["time_step"] = time_step
        if nodesets is not None:
            hdf5_file[total_name].attrs["nodesets"] = nodesets
        else:
            hdf5_file[total_name].attrs["nodesets"] = "All Nodesets"
        if nodes is not None:
            hdf5_file[total_name].attrs["nodes"] = nodes
        else:
            hdf5_file[total_name].attrs["nodes"] = "All Nodes"
        if parts is not None:
            hdf5_file[total_name].attrs["parts"] = parts
        else:
            hdf5_file[total_name].attrs["parts"] = "All Parts"
        if steps is not None:
            hdf5_file[total_name].attrs["steps"] = steps
        else:
            hdf5_file[total_name].attrs["steps"] = "All Steps"
        hdf5_file[total_name].attrs["coord_key"] = coord_key
        if target_outputs is not None:
            hdf5_file[total_name].attrs["target_outputs"] = target_outputs
        else:
            hdf5_file[total_name].attrs["target_outputs"] = "All Fields"
        if odb_path is not None:
            hdf5_file[total_name].attrs["odb_path"] = str(odb_path)
        else:
            hdf5_file[total_name].attrs["odb_path"] = "Unknown"<|MERGE_RESOLUTION|>--- conflicted
+++ resolved
@@ -29,13 +29,8 @@
 )
 
 
-<<<<<<< HEAD
 def convert_npz_to_h5(
     h5_path: pathlib.Path,
-=======
-def convert_npz_to_hdf(
-    hdf_path: pathlib.Path,
->>>>>>> 6fef6c03
     npz_dir: pathlib.Path = pathlib.Path("tmp_npz"),
     temp_low: float | None = None,
     temp_high: float | None = None,
@@ -47,11 +42,7 @@
     coord_key: str = "COORD",
     target_outputs: list[str] | None = None,
     output_mapping: dict | None = None,
-<<<<<<< HEAD
     odb_path: pathlib.Path | None = None,
-=======
-    odb_path: str | None = None,
->>>>>>> 6fef6c03
 ) -> None:
     # Format of the npz_dir:
     # node_coords.npz (locations per node)
@@ -66,34 +57,19 @@
     data_dir: pathlib.Path = npz_dir / pathlib.Path("data")
 
     data: dict[str, dict[int, dict[str, NDArrayType | dict[str, NDArrayType]]]] = {}
-<<<<<<< HEAD
     step_dir: pathlib.Path
     for step_dir in data_dir.iterdir():
         step_key: str = step_dir.stem
         data[step_key] = {}
         file: pathlib.Path
         for file in step_dir.iterdir():
-=======
-    step: pathlib.Path
-    for step in data_dir.iterdir():
-        step_key: str = step.stem
-        data[step_key] = {}
-        file: pathlib.Path
-        for file in step.iterdir():
->>>>>>> 6fef6c03
             data_parts: list[str] = file.stem.split("_")
             data_type: str = data_parts.pop(0)
             frame_str: str = data_parts.pop(-1)
             component_label: str | None = None
-<<<<<<< HEAD
             frame_val: int = int(frame_str)
             if frame_val not in data[step_key]:
                 data[step_key][frame_val] = {}
-=======
-            frame: int = int(frame_str)
-            if frame not in data[step_key]:
-                data[step_key][frame] = {}
->>>>>>> 6fef6c03
             if len(data_parts) > 0:
                 # TODO What if this length is > 1
                 if len(data_parts) != 1:
@@ -101,7 +77,6 @@
                 else:
                     component_label = data_parts[0]
 
-<<<<<<< HEAD
             data_file: NPZFileType
             if component_label is not None:
                 if data_type not in data[step_key][frame_val].keys():
@@ -112,32 +87,13 @@
                     with np.load(file) as data_file:
                         data[step_key][frame_val][data_type][component_label] = (
                             np.vstack(data_file[data_file.files[0]])
-=======
-            if component_label is not None:
-                if data_type not in data[step_key][frame].keys():
-                    data[step_key][frame][data_type] = {}
-
-                with warnings.catch_warnings():
-                    warnings.filterwarnings("ignore", category=UserWarning, append=1)
-                    data_file: NPZFileType
-                    with np.load(file) as data_file:
-                        data[step_key][frame][data_type][component_label] = np.vstack(
-                            data_file[data_file.files[0]]
->>>>>>> 6fef6c03
                         )
 
             else:
                 with warnings.catch_warnings():
-<<<<<<< HEAD
                     warnings.filterwarnings("ignore", category=UserWarning, append=True)
                     with np.load(file) as data_file:
                         data[step_key][frame_val][data_type] = np.vstack(
-=======
-                    warnings.filterwarnings("ignore", category=UserWarning, append=1)
-                    data_file: NPZFileType
-                    with np.load(file) as data_file:
-                        data[step_key][frame][data_type] = np.vstack(
->>>>>>> 6fef6c03
                             data_file[data_file.files[0]]
                         )
 
@@ -155,11 +111,7 @@
                 if isinstance(output_obj, dict):
                     to_remove.append(output)
                     spec_output: str
-<<<<<<< HEAD
                     spec_output_obj: NDArrayType
-=======
-                    spec_output: NDArrayType
->>>>>>> 6fef6c03
                     for spec_output, spec_output_obj in output_obj.items():
                         if not isinstance(spec_output_obj, np.ndarray):
                             raise RuntimeError("NOT SURE HOW TO FIX THIS YET!!!")
@@ -180,7 +132,6 @@
         output_mapping = {}
 
     hdf5_file: H5PYFileType
-<<<<<<< HEAD
     with h5py.File(h5_path, "w") as hdf5_file:
         total_name: str = h5_path.stem
         data_step: str
@@ -197,21 +148,6 @@
                     "Node Label",
                     "Time",
                 ]
-=======
-    with h5py.File(hdf_path, "w") as hdf5_file:
-        total_name: str = hdf_path.stem
-        step: str
-        for step in data:
-            frame_dict : dict[int, dict[str, NDArrayType]]
-            for frame_dict in data[step].items():
-                frame: int
-                data_type_dict: dict[str, NDArrayType]
-                frame, data_type_dict = frame_dict
-
-                frame_time: NDArrayType = data_type_dict.pop("Time")
-                target_len: int = len(list(data_type_dict.values())[0])
-                column_headers: list[str] = ["Node Label", "Time",]
->>>>>>> 6fef6c03
                 column_headers += list(data_type_dict.keys())
                 column_headers = [output_mapping.get(c, c) for c in column_headers]
                 column_dtypes: np.dtype = np.dtype(
@@ -227,13 +163,7 @@
                         *list(data_type_dict.values())
                     )
                 )
-<<<<<<< HEAD
                 total_rec: np.rec = np.rec.fromarrays(total_data.T, dtype=column_dtypes)
-=======
-                total_rec: np.rec = np.rec.fromarrays(
-                    total_data.T, dtype=column_dtypes
-                )
->>>>>>> 6fef6c03
                 hdf5_file.create_dataset(
                     f"{total_name}/{data_step}/{data_frame}",
                     data=total_rec,
@@ -241,10 +171,7 @@
                     compression_opts=9,
                 )
 
-<<<<<<< HEAD
         # TODO!!!
-=======
->>>>>>> 6fef6c03
         if temp_low is not None:
             hdf5_file[total_name].attrs["temp_low"] = temp_low
         if temp_high is not None:
